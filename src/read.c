/**
 * Copyright (C) 2014, 2015, 2017, 2018, 2020, 2021, 2025 Genome Research
 * Ltd. All rights reserved.
 *
 * This program is free software: you can redistribute it and/or modify
 * it under the terms of the GNU General Public License as published by
 * the Free Software Foundation, either version 3 of the License, or
 * (at your option) any later version.
 *
 * This program is distributed in the hope that it will be useful,
 * but WITHOUT ANY WARRANTY; without even the implied warranty of
 * MERCHANTABILITY or FITNESS FOR A PARTICULAR PURPOSE.  See the
 * GNU General Public License for more details.
 *
 * You should have received a copy of the GNU General Public License
 * along with this program.  If not, see <http://www.gnu.org/licenses/>.
 *
 * @file read.c
 * @author Keith James <kdj@sanger.ac.uk>
 */

#include <assert.h>

#include "config.h"
#include "compat_checksum.h"
#include "json.h"
#include "read.h"
#include "utilities.h"

static char *do_slurp(baton_session_t *session, rodsPath_t *rods_path,
                      const size_t buffer_size, baton_error_t *error) {
    data_obj_file_t *obj_file = NULL;
    const int           flags = 0;

    if (buffer_size == 0) {
        set_baton_error(error, -1, "Invalid buffer_size argument %zu",
                        buffer_size);
        goto error;
    }

    logmsg(DEBUG, "Using a 'slurp' buffer size of %zu bytes", buffer_size);

    obj_file = open_data_obj(session, rods_path, O_RDONLY, flags, error);
    if (error->code != 0) goto error;

    char *content = slurp_data_obj(session, obj_file, buffer_size, error);
    const int status = close_data_obj(session, obj_file);

    if (error->code != 0) goto error;
    if (status < 0) {
        char *err_subname;
        const char *err_name = rodsErrorName(status, &err_subname);
        set_baton_error(error, status,
                        "Failed to close data object: '%s' error %d %s",
                        rods_path->outPath, status, err_name);
        goto error;
    }

    free_data_obj(obj_file);

    return content;

error:
    if (obj_file) free_data_obj(obj_file);

    return NULL;
}

int redirect_for_get(baton_session_t *session, dataObjInp_t *obj_open_in, baton_error_t *error) {
    int status = 0;

    if (!session->redirect_host) {
        logmsg(DEBUG, "Checking for host redirection from '%s' to get '%s'",
            session->local_host, obj_open_in->objPath);

        if (obj_open_in->dataSize < REDIRECT_SIZE_THRESHOLD) {
            logmsg(DEBUG, "Not redirecting to get '%s' as it is smaller than "
                          "the redirect threshold (%d < %d)",
                   obj_open_in->objPath, obj_open_in->dataSize, REDIRECT_SIZE_THRESHOLD);
            return status;
        }

        status = rcGetHostForGet(session->conn, obj_open_in, &session->redirect_host);
        if (status < 0) {
            char *err_subname;
            const char *err_name = rodsErrorName(status, &err_subname);
            set_baton_error(error, status,
                            "Failed to choose host to get data object: '%s' error %d %s",
                            obj_open_in->objPath, status, err_name);
            return status;
        }

        if (session->redirect_host == NULL) {
            logmsg(DEBUG, "No host redirection from '%s' available for '%s'",
                session->local_host, obj_open_in->objPath);
            return status;
        }

        // iRODS is very sensitive to host naming and not good at detecting if a hostname
        // routes to itself. It doesn't handle "localhost" as a hostname, so if we want to
        // support that (which we do, for test instances), we need to check for that name
        // ourselves and avoid redirecting in that case.
        if (strcmp(session->redirect_host, "localhost") == 0) {
            logmsg(DEBUG, "Not redirecting from '%s' to put '%s' as it is localhost",
                session->local_host, obj_open_in->objPath);
            return status;
        }

        if (strcmp(session->redirect_host, session->local_host) == 0) {
            logmsg(DEBUG, "No host redirection from '%s'  to '%s' required for '%s'",
                session->local_host, session->redirect_host, obj_open_in->objPath);
            return status;
        }

        logmsg(INFO, "Redirecting from '%s' to '%s' to get '%s",
               session->local_host, session->redirect_host, obj_open_in->objPath);
        baton_disconnect(session);

        status = baton_reconnect(session);
        if (status < 0) {
            set_baton_error(error, status,
                            "Failed to reconnect to put '%s' error %d",
                            obj_open_in->objPath, status);
            return status;
        }
    }

    return status;
}

json_t *ingest_data_obj(baton_session_t *session, rodsPath_t *rods_path,
                        const option_flags flags, const size_t buffer_size,
                        baton_error_t *error) {
    char *content = NULL;

    init_baton_error(error);

    if (buffer_size == 0) {
        set_baton_error(error, -1, "Invalid buffer_size argument %zu",
                        buffer_size);
        goto error;
    }

    if (rods_path->objType != DATA_OBJ_T) {
        set_baton_error(error, USER_INPUT_PATH_ERR,
                        "Cannot read the contents of '%s' because "
                        "it is not a data object", rods_path->outPath);
        goto error;
    }

    json_t *results = list_path(session->conn, rods_path, flags, error);
    if (error->code != 0) goto error;

    content = do_slurp(session, rods_path, buffer_size, error);
    if (error->code != 0) goto error;

    if (content) {
        const size_t len = strlen(content);

        if (maybe_utf8(content, len)) {
            json_t *packed = json_pack("s", content);
            if (!packed) {
                set_baton_error(error, -1,
                                "Failed to pack the %zu byte contents "
                                "of '%s' as JSON", len, rods_path->outPath);
                goto error;
            }

            json_object_set_new(results, JSON_DATA_KEY, packed);
        }
        else {
            set_baton_error(error, USER_INPUT_PATH_ERR,
                            "The contents of '%s' cannot be encoded as UTF-8 "
                            "for JSON output", rods_path->outPath);
            goto error;
        }
        free(content);
    }

    return results;

error:
    if (content) free(content);

    return NULL;
}

data_obj_file_t *open_data_obj(baton_session_t *session, rodsPath_t *rods_path,
                               const int open_flag, const int flags,
                               baton_error_t *error) {
    data_obj_file_t *data_obj = NULL;

    int descriptor;

    init_baton_error(error);
    dataObjInp_t obj_open_in = {0};

    logmsg(DEBUG, "Opening data object '%s'", rods_path->outPath);
    snprintf(obj_open_in.objPath, MAX_NAME_LEN, "%s", rods_path->outPath);

    if (flags & WRITE_LOCK) {
      logmsg(DEBUG, "Enabling write lock for '%s'", rods_path->outPath);
      addKeyVal(&obj_open_in.condInput, LOCK_TYPE_KW, WRITE_LOCK_TYPE);
    }

    switch(open_flag) {
        case (O_RDONLY):
          obj_open_in.openFlags = O_RDONLY;

          descriptor = rcDataObjOpen(session->conn, &obj_open_in);
          break;

        case (O_WRONLY):
          obj_open_in.openFlags  = O_WRONLY;
          obj_open_in.createMode = 0750;
          obj_open_in.dataSize   = 0;
          addKeyVal(&obj_open_in.condInput, FORCE_FLAG_KW, "");
          descriptor = rcDataObjCreate(session->conn, &obj_open_in);
          clearKeyVal(&obj_open_in.condInput);
          break;

        default:
          set_baton_error(error, -1,
                          "Failed to open '%s': file open flag must be either"
                          "O_RDONLY or O_WRONLY", rods_path->outPath,
                          open_flag);
          goto error;
    }

    if (descriptor < 0) {
        char *err_subname;
        const char *err_name = rodsErrorName(descriptor, &err_subname);
        set_baton_error(error, descriptor,
                        "Failed to open '%s': error %d %s",
                        rods_path->outPath, descriptor, err_name);
        goto error;
    }

    data_obj = calloc(1, sizeof (data_obj_file_t));
    if (!data_obj) {
        logmsg(ERROR, "Failed to allocate memory: error %d %s",
               errno, strerror(errno));
        goto error;
    }

    data_obj->path                = rods_path->outPath;
    data_obj->flags               = obj_open_in.openFlags;
    data_obj->open_obj            = calloc(1, sizeof (openedDataObjInp_t));
    data_obj->open_obj->l1descInx = descriptor;
    data_obj->md5_last_read       = calloc(33, sizeof (char));
    data_obj->md5_last_write      = calloc(33, sizeof (char));

    return data_obj;

error:
    if (data_obj) free_data_obj(data_obj);

    return NULL;
}

int close_data_obj(baton_session_t *session, const data_obj_file_t *data_obj) {
    logmsg(DEBUG, "Closing '%s'", data_obj->path);
    const int status = rcDataObjClose(session->conn, data_obj->open_obj);

    return status;
}

void free_data_obj(data_obj_file_t *data_obj) {
    assert(data_obj);

    if (data_obj->open_obj)       free(data_obj->open_obj);
    if (data_obj->md5_last_read)  free(data_obj->md5_last_read);
    if (data_obj->md5_last_write) free(data_obj->md5_last_write);

    free(data_obj);
}

size_t read_chunk(rcComm_t *conn, const data_obj_file_t *data_obj, char *buffer,
                  const size_t len, baton_error_t *error) {
    init_baton_error(error);

    data_obj->open_obj->len = len;

    bytesBuf_t obj_read_out = {0};
    obj_read_out.buf = buffer;
    obj_read_out.len = len;

    logmsg(DEBUG, "Reading up to %zu bytes from '%s'", len, data_obj->path);

    int num_read = rcDataObjRead(conn, data_obj->open_obj, &obj_read_out);
    if (num_read < 0) {
        char *err_subname;
        const char *err_name = rodsErrorName(num_read, &err_subname);
        set_baton_error(error, num_read,
                        "Failed to read up to %zu bytes from '%s': %s",
                        len, data_obj->path, err_name);
        num_read = 0;
        goto finally;
    }

    logmsg(DEBUG, "Read %d bytes from '%s'", num_read, data_obj->path);

finally:
    return num_read;
}

size_t read_data_obj(baton_session_t *session, const data_obj_file_t *data_obj,
                     FILE *out, const size_t buffer_size, baton_error_t *error) {
    size_t num_read    = 0;
    size_t num_written = 0;
    char *buffer       = NULL;

    init_baton_error(error);

    if (buffer_size == 0) {
        set_baton_error(error, -1, "Invalid buffer_size argument %u",
                        buffer_size);
        goto finally;
    }

    buffer = calloc(buffer_size +1, sizeof (char));
    if (!buffer) {
        logmsg(ERROR, "Failed to allocate memory: error %d %s",
               errno, strerror(errno));
        goto finally;
    }

    unsigned char digest[16];
    EVP_MD_CTX *context = compat_MD5Init(error);
    if (error->code != 0) {
        logmsg(ERROR, error->message);
        goto finally;
    }
    
    size_t nr;
    while ((nr = read_chunk(session->conn, data_obj, buffer, buffer_size, error)) > 0) {
        num_read += nr;
        logmsg(DEBUG, "Writing %zu bytes from '%s' to stream",
               nr, data_obj->path);

        const int status = fwrite(buffer, 1, nr, out);
        if (status < 0) {
            logmsg(ERROR, "Failed to write to stream: error %d %s",
                   errno, strerror(errno));
            goto finally;
        }
        const size_t nw = nr;
        num_written += nw;

        compat_MD5Update(context, (unsigned char*) buffer, nr, error);
        if (error->code != 0) {
            logmsg(ERROR, error->message);
            goto finally;
        }
        memset(buffer, 0, buffer_size);
    }

    compat_MD5Final(digest, context, error);
    if (error->code != 0) {
        logmsg(ERROR, error->message);
        goto finally;
    }

    set_md5_last_read(data_obj, digest);

    if (num_read != num_written) {
        set_baton_error(error, -1, "Read %zu bytes from '%s' but wrote "
                        "%zu bytes ", num_read, data_obj->path, num_written);
        goto finally;
    }

    if (!validate_md5_last_read(session->conn, data_obj)) {
        logmsg(WARN, "Checksum mismatch for '%s' having MD5 %s on reading",
               data_obj->path, data_obj->md5_last_read);
    }

    logmsg(NOTICE, "Wrote %zu bytes from '%s' to stream having MD5 %s",
           num_written, data_obj->path, data_obj->md5_last_read);

finally:
    if (buffer) free(buffer);

    return num_written;
}

char *slurp_data_obj(baton_session_t *session, const data_obj_file_t *data_obj,
                     const size_t buffer_size, baton_error_t *error) {
    char *buffer  = NULL;
    char *content = NULL;

    init_baton_error(error);

    logmsg(DEBUG, "Using a transfer buffer size of %zu bytes", buffer_size);

    buffer = calloc(buffer_size +1, sizeof (char));
    if (!buffer) {
        logmsg(ERROR, "Failed to allocate memory: error %d %s",
               errno, strerror(errno));
        goto error;
    }

    unsigned char digest[16];
    EVP_MD_CTX *context = compat_MD5Init(error);
    if (error->code != 0) {
        logmsg(ERROR, error->message);
        goto error;
    }

    size_t capacity = buffer_size;
    size_t num_read = 0;

    content = calloc(capacity, sizeof (char));
    if (!content) {
        logmsg(ERROR, "Failed to allocate memory: error %d %s",
               errno, strerror(errno));
        goto error;
    }

    size_t nr;
    while ((nr = read_chunk(session->conn, data_obj, buffer, buffer_size, error)) > 0) {
      logmsg(TRACE, "Read %zu bytes. Capacity %zu, num read %zu",
             nr, capacity, num_read);
        if (num_read + nr > capacity) {
            capacity = capacity * 2;

            char *tmp = NULL;
            tmp = realloc(content, capacity);
            if (!tmp) {
                logmsg(ERROR, "Failed to allocate memory: error %d %s",
                       errno, strerror(errno));
                goto error;
            }

            memset(tmp + num_read, 0, capacity - num_read);
            content = tmp;
        }

        memcpy(content + num_read, buffer, nr);
        memset(buffer, 0, buffer_size);
        num_read += nr;
    }

    logmsg(DEBUG, "Final capacity %zu, offset %zu", capacity, num_read);

    compat_MD5Update(context, (unsigned char *) content, num_read, error);
    if (error->code != 0) {
        logmsg(ERROR, error->message);
        goto error;
    }

    compat_MD5Final(digest, context, error);
    if (error->code != 0) {
        logmsg(ERROR, error->message);
        goto error;
    }
    set_md5_last_read(data_obj, digest);

    if (!validate_md5_last_read(session->conn, data_obj)) {
        logmsg(WARN, "Checksum mismatch for '%s' having MD5 %s on reading",
               data_obj->path, data_obj->md5_last_read);
    }

    logmsg(NOTICE, "Wrote %zu bytes from '%s' to buffer having MD5 %s",
           num_read, data_obj->path, data_obj->md5_last_read);

    free(buffer);

    return content;

error:
    if (buffer)  free(buffer);
    if (content) free(content);

    return NULL;
}

int get_data_obj_file(baton_session_t *session, rodsPath_t *rods_path, const char *local_path,
                      option_flags flags, baton_error_t *error) {
    char *tmpname  = NULL;
    dataObjInp_t obj_get_in = {0};
    int status;

    init_baton_error(error);

    if (rods_path->objType != DATA_OBJ_T) {
        set_baton_error(error, USER_INPUT_PATH_ERR,
                        "Cannot get '%s' because "
                        "it is not a data object", rods_path->outPath);
        goto error;
    }

    obj_get_in.openFlags = O_RDONLY;

    logmsg(DEBUG, "Getting '%s'", rods_path->outPath);
    snprintf(obj_get_in.objPath, MAX_NAME_LEN, "%s", rods_path->outPath);

    if (flags & VERIFY_CHECKSUM) {
        logmsg(DEBUG, "Will verify the checksum of '%s' after get", local_path);
        addKeyVal(&obj_get_in.condInput, VERIFY_CHKSUM_KW, "");
    }

    if (flags & FORCE) {
        logmsg(DEBUG, "Will force overwrite '%s' if necessary", local_path);
        addKeyVal(&obj_get_in.condInput, FORCE_FLAG_KW, "");
    }

    tmpname = copy_str(local_path, MAX_STR_LEN);
    if (!tmpname) goto error;

    rodsObjStat_t stat = {0};
    rodsObjStat_t *stat_ptr = &stat;
<<<<<<< HEAD
    status = rcObjStat( session->conn, &obj_get_in, &stat_ptr);
=======
    status = rcObjStat(session->conn, &obj_get_in, &stat_ptr);
>>>>>>> ecb75266
    if (status < 0) {
        char *err_subname;
        const char *err_name = rodsErrorName(status, &err_subname);
        set_baton_error(error, status,
                        "Failed to stat data object: '%s' to '%s', error %d %s",
                        rods_path->outPath, local_path, status, err_name);
        goto error;
    }
<<<<<<< HEAD
    obj_get_in.dataSize = stat.objSize;
=======
    obj_get_in.dataSize = stat_ptr->objSize;

    logmsg(DEBUG, "Size of '%s' is %d", obj_get_in.objPath, obj_get_in.dataSize);
>>>>>>> ecb75266

    if (redirect_for_get(session, &obj_get_in, error)) goto error;

    status = rcDataObjGet(session->conn, &obj_get_in, tmpname);
    if (status < 0) {
        char *err_subname;
        const char *err_name = rodsErrorName(status, &err_subname);
        set_baton_error(error, status,
                        "Failed to get data object: '%s' to '%s', error %d %s",
                        rods_path->outPath, local_path, status, err_name);
        goto error;
    }
    logmsg(NOTICE, "Get of '%s' to '%s' completed", rods_path->outPath, local_path);

    free(tmpname);

    return error->code;

error:
    if (tmpname) free(tmpname);

    return error->code;
}

int get_data_obj_stream(baton_session_t *session, rodsPath_t *rods_path, FILE *out,
                        const size_t buffer_size, baton_error_t *error) {
    data_obj_file_t *data_obj = NULL;
    const int           flags = 0;

    init_baton_error(error);

    if (buffer_size == 0) {
        set_baton_error(error, -1, "Invalid buffer_size argument %zu",
                        buffer_size);
        goto error;
    }

    logmsg(DEBUG, "Writing '%s' to a stream", rods_path->outPath);

    if (rods_path->objType != DATA_OBJ_T) {
        set_baton_error(error, USER_INPUT_PATH_ERR,
                        "Cannot write the contents of '%s' because "
                        "it is not a data object", rods_path->outPath);
        goto error;
    }

    data_obj = open_data_obj(session, rods_path, O_RDONLY, flags, error);
    if (error->code != 0) goto error;

    const size_t nr = read_data_obj(session, data_obj, out, buffer_size, error);
    const int status = close_data_obj(session, data_obj);

    if (error->code != 0) goto error;
    if (status < 0) {
        char *err_subname;
        const char *err_name = rodsErrorName(status, &err_subname);
        set_baton_error(error, status,
                        "Failed to close data object: '%s' error %d %s",
                        rods_path->outPath, status, err_name);
        goto error;
    }

    free_data_obj(data_obj);

    return nr;

error:
    if (data_obj) free_data_obj(data_obj);

    return error->code;
}

char *checksum_data_obj(rcComm_t *conn, rodsPath_t *rods_path,
                        option_flags flags, baton_error_t *error) {
    char *checksum = NULL;
    dataObjInp_t obj_chk_in = {0};

    init_baton_error(error);

    obj_chk_in.openFlags = O_RDONLY;

    if (rods_path->objState == NOT_EXIST_ST) {
        set_baton_error(error, USER_FILE_DOES_NOT_EXIST,
                        "Path '%s' does not exist "
                        "(or lacks access permission)", rods_path->outPath);
        goto error;
    }

    switch (rods_path->objType) {
        case DATA_OBJ_T:
            logmsg(TRACE, "Identified '%s' as a data object",
                   rods_path->outPath);
            snprintf(obj_chk_in.objPath, MAX_NAME_LEN, "%s",
                     rods_path->outPath);
            break;

        case COLL_OBJ_T:
            logmsg(TRACE, "Identified '%s' as a collection",
                   rods_path->outPath);
            set_baton_error(error, USER_INPUT_PATH_ERR,
                            "Failed to list checksum of '%s' as it is "
                            "a collection", rods_path->outPath);
            goto error;

        default:
            set_baton_error(error, USER_INPUT_PATH_ERR,
                            "Failed to list checksum of '%s' as it is "
                            "neither data object nor collection",
                            rods_path->outPath);
            goto error;
    }

    if (!(flags & VERIFY_CHECKSUM) && !(flags & CALCULATE_CHECKSUM)) {
        logmsg(DEBUG, "No checksum operation specified for '%s', defaulting "
	       "to calculating a checksum",  rods_path->outPath);
        flags = flags | CALCULATE_CHECKSUM;
    }
    else if ((flags & VERIFY_CHECKSUM) && (flags & CALCULATE_CHECKSUM)) {
        set_baton_error(error, USER_INPUT_OPTION_ERR,
                        "Cannot both verify and update the checksum "
                        "of data object '%s' ", rods_path->outPath);
        goto error;
    }

    if (flags & VERIFY_CHECKSUM) {
        logmsg(DEBUG, "Verifying checksums of all replicates "
               "of data object '%s'", rods_path->outPath);
        // This operates on all replicas without requiring CHKSUM_ALL_KW
        addKeyVal(&obj_chk_in.condInput, VERIFY_CHKSUM_KW, "");
    }
    else if (flags & CALCULATE_CHECKSUM) {
        logmsg(DEBUG, "Calculating checksums of all replicates "
               "of data object '%s'", rods_path->outPath);
        addKeyVal(&obj_chk_in.condInput, CHKSUM_ALL_KW, "");

        if (flags & FORCE) {
            logmsg(DEBUG, "Forcing checksum recaclulation "
                   "of data object '%s'", rods_path->outPath);
            addKeyVal(&obj_chk_in.condInput, FORCE_CHKSUM_KW, "");
        }
    }

    const int status = rcDataObjChksum(conn, &obj_chk_in, &checksum);
    clearKeyVal(&obj_chk_in.condInput);

    if (status < 0) {
        char *err_subname;
        const char *err_name = rodsErrorName(status, &err_subname);
        set_baton_error(error, status,
                        "Failed to list checksum of '%s': %d %s",
                        rods_path->outPath, status, err_name);
        goto error;
    }

    return checksum;

error:
    if (checksum) free(checksum);

    return NULL;
}

void set_md5_last_read(const data_obj_file_t *data_obj, unsigned char digest[16]) {
    char *md5 = data_obj->md5_last_read;
    for (int i = 0; i < 16; i++) {
        snprintf(md5 + i * 2, 3, "%02x", digest[i]);
    }
}

int validate_md5_last_read(rcComm_t *conn, const data_obj_file_t *data_obj) {
    dataObjInp_t obj_md5_in = {0};

    snprintf(obj_md5_in.objPath, MAX_NAME_LEN, "%s", data_obj->path);

    char *md5 = NULL;
    int status = rcDataObjChksum(conn, &obj_md5_in, &md5);
    if (status < 0) goto finally;

    logmsg(DEBUG, "Comparing last read MD5 of '%s' with expected MD5 of '%s'",
           data_obj->md5_last_read, md5);

    status = str_equals_ignore_case(data_obj->md5_last_read, md5, 32);

finally:
    if (md5) free(md5);

    return status;
}<|MERGE_RESOLUTION|>--- conflicted
+++ resolved
@@ -509,11 +509,7 @@
 
     rodsObjStat_t stat = {0};
     rodsObjStat_t *stat_ptr = &stat;
-<<<<<<< HEAD
-    status = rcObjStat( session->conn, &obj_get_in, &stat_ptr);
-=======
     status = rcObjStat(session->conn, &obj_get_in, &stat_ptr);
->>>>>>> ecb75266
     if (status < 0) {
         char *err_subname;
         const char *err_name = rodsErrorName(status, &err_subname);
@@ -522,13 +518,9 @@
                         rods_path->outPath, local_path, status, err_name);
         goto error;
     }
-<<<<<<< HEAD
-    obj_get_in.dataSize = stat.objSize;
-=======
     obj_get_in.dataSize = stat_ptr->objSize;
 
     logmsg(DEBUG, "Size of '%s' is %d", obj_get_in.objPath, obj_get_in.dataSize);
->>>>>>> ecb75266
 
     if (redirect_for_get(session, &obj_get_in, error)) goto error;
 
